--- conflicted
+++ resolved
@@ -43,13 +43,8 @@
 no_scheduler = true
 top_1_size = 128
 heatmap_size = 16
-<<<<<<< HEAD
-top_1_size = 128
 finetune_mode = false
 gan_style = "vanilla"
-=======
-finetune_mode = false
->>>>>>> 84fda1fc
 
 [logging]
 wandb_project = 'unsupervised_disc'
