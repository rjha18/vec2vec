import dataclasses
import types

import accelerate
import torch
import torch.nn.functional as F


@dataclasses.dataclass
class VanillaGAN:
    cfg: types.SimpleNamespace
    generator: torch.nn.Module
    discriminator: torch.nn.Module
    discriminator_opt: torch.optim.Optimizer
    discriminator_scheduler: torch.optim.lr_scheduler._LRScheduler
    accelerator: accelerate.Accelerator

    @property
    def _batch_size(self) -> int:
        return self.cfg.bs
    
    def compute_gradient_penalty(self, real_data: torch.Tensor) -> torch.Tensor:
        real_data.requires_grad_(True)
        d_out = self.discriminator(real_data)
        
        gradients = torch.autograd.grad(
            outputs=d_out.sum(),
            inputs=real_data,
            create_graph=True,
            retain_graph=True,
        )[0]
        
        return gradients.pow(2).sum().mean()

    def _step_discriminator(self, real_data: torch.Tensor, fake_data: torch.Tensor) -> tuple[torch.Tensor, torch.Tensor, float, float]:
        d_real_logits, d_fake_logits = self.discriminator(real_data), self.discriminator(fake_data)

        device = d_real_logits.device
        batch_size = d_real_logits.size(0)
        real_labels = torch.ones((batch_size, 1), device=device) * (1 - self.cfg.smooth)
        fake_labels = torch.ones((batch_size, 1), device=device) * self.cfg.smooth
        disc_loss_real = F.binary_cross_entropy_with_logits(d_real_logits, real_labels)
        disc_loss_fake = F.binary_cross_entropy_with_logits(d_fake_logits, fake_labels)
        disc_loss = (disc_loss_real + disc_loss_fake) / 2
        disc_acc_real = (d_real_logits.sigmoid() < 0.5).float().mean().item()
        disc_acc_fake = (d_fake_logits.sigmoid() > 0.5).float().mean().item()

        r1_penalty = self.compute_gradient_penalty(real_data)

        self.generator.train()
        self.discriminator_opt.zero_grad()
        self.accelerator.backward(
            disc_loss + (r1_penalty * 1.0)  * self.cfg.loss_coefficient_disc
        )
        self.accelerator.clip_grad_norm_(
            self.discriminator.parameters(),
            self.cfg.max_grad_norm
        )
        self.discriminator_opt.step()
<<<<<<< HEAD
        return r1_penalty.detach(), disc_loss.detach(), disc_acc_real, disc_acc_fake
=======
        self.discriminator_scheduler.step()
        return disc_loss.detach(), disc_acc_real, disc_acc_fake
>>>>>>> 099f44af

    def _step_generator(self, real_data: torch.Tensor, fake_data: torch.Tensor) -> tuple[torch.Tensor, float]:
        d_fake_logits = self.discriminator(fake_data)
        device = fake_data.device
        batch_size = fake_data.size(0)
        real_labels = torch.zeros((batch_size, 1), device=device)
        gen_loss = F.binary_cross_entropy_with_logits(d_fake_logits, real_labels)
        gen_acc = (d_fake_logits.sigmoid() < 0.5).float().mean().item()
        return gen_loss, gen_acc

    def step_discriminator(self, real_data: torch.Tensor, fake_data: torch.Tensor) -> tuple[torch.Tensor, float, float]:
        if self.cfg.loss_coefficient_disc > 0:
            return self._step_discriminator(real_data, fake_data)
        else:
            return torch.tensor(0.0), 0.0, 0.0

    def step_generator(self, real_data: torch.Tensor, fake_data: torch.Tensor) -> tuple[torch.Tensor, float]:
        if self.cfg.loss_coefficient_gen > 0:
            return self._step_generator(real_data=real_data, fake_data=fake_data)
        else:
            return torch.tensor(0.0), 0.0

    def step(self, real_data: torch.Tensor, fake_data: torch.Tensor) -> tuple[
            torch.Tensor, torch.Tensor, torch.Tensor, float, float, float]:
        self.generator.eval()
        self.discriminator.train()
<<<<<<< HEAD
        r1_penalty, disc_loss, disc_acc_real, disc_acc_fake = self.step_discriminator(
=======
        disc_loss, disc_acc_real, disc_acc_fake = self.step_discriminator(
>>>>>>> 099f44af
            real_data=real_data.detach(),
            fake_data=fake_data.detach()
        )
        self.generator.train()
        self.discriminator.eval()
        gen_loss, gen_acc = self.step_generator(
            real_data=real_data,
            fake_data=fake_data
        )

        return r1_penalty, disc_loss, gen_loss, disc_acc_real, disc_acc_fake, gen_acc


class RelativisticGAN(VanillaGAN):
    def _step_discriminator(self, real_data: torch.Tensor, fake_data: torch.Tensor) -> tuple[torch.Tensor, float, float]:
        self.generator.eval()
        d_real_logits = self.discriminator(real_data)
        d_fake_logits = self.discriminator(fake_data)

        disc_loss = F.binary_cross_entropy_with_logits(d_fake_logits - d_real_logits, torch.ones_like(d_real_logits))
        disc_acc_real = (d_real_logits > d_fake_logits).float().mean().item()
        disc_acc_fake = 1.0 - disc_acc_real

        self.generator.train()
        self.discriminator_opt.zero_grad()
        self.accelerator.backward(disc_loss * self.cfg.loss_coefficient_disc)
        self.accelerator.clip_grad_norm_(
            self.discriminator.parameters(),
            self.cfg.max_grad_norm
        )
        self.discriminator_opt.step()

        return disc_loss, disc_acc_real, disc_acc_fake

    def _step_generator(self, real_data: torch.Tensor, fake_data: torch.Tensor) -> tuple[torch.Tensor, float]:
        self.discriminator.eval()

        d_real_logits = self.discriminator(real_data)
        d_fake_logits = self.discriminator(fake_data)
        gen_loss = F.binary_cross_entropy_with_logits(d_real_logits - d_fake_logits, torch.ones_like(d_real_logits))

        gen_acc = (d_real_logits > d_fake_logits).float().mean().item()
        self.discriminator.train()
        return gen_loss, gen_acc<|MERGE_RESOLUTION|>--- conflicted
+++ resolved
@@ -57,12 +57,8 @@
             self.cfg.max_grad_norm
         )
         self.discriminator_opt.step()
-<<<<<<< HEAD
+        self.discriminator_scheduler.step()
         return r1_penalty.detach(), disc_loss.detach(), disc_acc_real, disc_acc_fake
-=======
-        self.discriminator_scheduler.step()
-        return disc_loss.detach(), disc_acc_real, disc_acc_fake
->>>>>>> 099f44af
 
     def _step_generator(self, real_data: torch.Tensor, fake_data: torch.Tensor) -> tuple[torch.Tensor, float]:
         d_fake_logits = self.discriminator(fake_data)
@@ -89,11 +85,7 @@
             torch.Tensor, torch.Tensor, torch.Tensor, float, float, float]:
         self.generator.eval()
         self.discriminator.train()
-<<<<<<< HEAD
         r1_penalty, disc_loss, disc_acc_real, disc_acc_fake = self.step_discriminator(
-=======
-        disc_loss, disc_acc_real, disc_acc_fake = self.step_discriminator(
->>>>>>> 099f44af
             real_data=real_data.detach(),
             fake_data=fake_data.detach()
         )
